/prometheus
/thanos
vendor/

# Ignore minikube setup working dirs.
kube/bin
kube/.kube
kube/.minikube

# Ignore e2e working dirs.
data/

<<<<<<< HEAD
#ide
.idea/
=======
# Ignore promu artifacts.
/.build
/.release
/.tarballs

/.idea
/*.iml
>>>>>>> 8b7169b7
<|MERGE_RESOLUTION|>--- conflicted
+++ resolved
@@ -10,15 +10,10 @@
 # Ignore e2e working dirs.
 data/
 
-<<<<<<< HEAD
-#ide
-.idea/
-=======
 # Ignore promu artifacts.
 /.build
 /.release
 /.tarballs
 
 /.idea
-/*.iml
->>>>>>> 8b7169b7
+/*.iml