/prometheus
/thanos
vendor/

# Ignore minikube setup working dirs.
kube/bin
kube/.kube
kube/.minikube

# Ignore e2e working dirs.
data/

<<<<<<< HEAD
# ide
.idea
=======
# Ignore promu artifacts.
/.build
/.release
/.tarballs
>>>>>>> 91b8391f
<|MERGE_RESOLUTION|>--- conflicted
+++ resolved
@@ -10,12 +10,10 @@
 # Ignore e2e working dirs.
 data/
 
-<<<<<<< HEAD
 # ide
 .idea
-=======
+
 # Ignore promu artifacts.
 /.build
 /.release
-/.tarballs
->>>>>>> 91b8391f
+/.tarballs